//
//  MessageCreate.cs
//
//  Author:
//       Jarl Gullberg <jarl.gullberg@gmail.com>
//
//  Copyright (c) 2017 Jarl Gullberg
//
//  This program is free software: you can redistribute it and/or modify
//  it under the terms of the GNU Lesser General Public License as published by
//  the Free Software Foundation, either version 3 of the License, or
//  (at your option) any later version.
//
//  This program is distributed in the hope that it will be useful,
//  but WITHOUT ANY WARRANTY; without even the implied warranty of
//  MERCHANTABILITY or FITNESS FOR A PARTICULAR PURPOSE.  See the
//  GNU Lesser General Public License for more details.
//
//  You should have received a copy of the GNU Lesser General Public License
//  along with this program.  If not, see <http://www.gnu.org/licenses/>.
//

using System;
using System.Collections.Generic;
using JetBrains.Annotations;
using Remora.Discord.API.Abstractions.Gateway.Events;
using Remora.Discord.API.Abstractions.Objects;
using Remora.Discord.API.Objects;
using Remora.Discord.Core;

namespace Remora.Discord.API.Gateway.Events
{
    /// <inheritdoc cref="IMessageCreate"/>
    [PublicAPI]
    public record MessageCreate : Message, IMessageCreate
    {
        /// <inheritdoc cref="Message"/>
        public MessageCreate
        (
            Snowflake id,
            Snowflake channelID,
            Optional<Snowflake> guildID,
            IUser author,
            Optional<IPartialGuildMember> member,
            string content,
            DateTimeOffset timestamp,
            DateTimeOffset? editedTimestamp,
            bool isTTS,
            bool mentionsEveryone,
            IReadOnlyList<IUserMention> mentions,
            IReadOnlyList<Snowflake> mentionedRoles,
            Optional<IReadOnlyList<IChannelMention>> mentionedChannels,
            IReadOnlyList<IAttachment> attachments,
            IReadOnlyList<IEmbed> embeds,
            Optional<IReadOnlyList<IReaction>> reactions,
            Optional<string> nonce,
            bool isPinned,
            Optional<Snowflake> webhookID,
            MessageType type,
            Optional<IMessageActivity> activity,
            Optional<IMessageApplication> application,
            Optional<IMessageReference> messageReference,
            Optional<MessageFlags> flags,
<<<<<<< HEAD
            Optional<IMessage?> referencedMessage
=======
            Optional<IReadOnlyList<IMessageSticker>> stickers
>>>>>>> eec4aecc
        )
            : base
            (
                id,
                channelID,
                guildID,
                author,
                member,
                content,
                timestamp,
                editedTimestamp,
                isTTS,
                mentionsEveryone,
                mentions,
                mentionedRoles,
                mentionedChannels,
                attachments,
                embeds,
                reactions,
                nonce,
                isPinned,
                webhookID,
                type,
                activity,
                application,
                messageReference,
                flags,
<<<<<<< HEAD
                referencedMessage
=======
                stickers
>>>>>>> eec4aecc
            )
        {
        }
    }
}<|MERGE_RESOLUTION|>--- conflicted
+++ resolved
@@ -61,11 +61,8 @@
             Optional<IMessageApplication> application,
             Optional<IMessageReference> messageReference,
             Optional<MessageFlags> flags,
-<<<<<<< HEAD
+            Optional<IReadOnlyList<IMessageSticker>> stickers,
             Optional<IMessage?> referencedMessage
-=======
-            Optional<IReadOnlyList<IMessageSticker>> stickers
->>>>>>> eec4aecc
         )
             : base
             (
@@ -93,11 +90,8 @@
                 application,
                 messageReference,
                 flags,
-<<<<<<< HEAD
+                stickers,
                 referencedMessage
-=======
-                stickers
->>>>>>> eec4aecc
             )
         {
         }
