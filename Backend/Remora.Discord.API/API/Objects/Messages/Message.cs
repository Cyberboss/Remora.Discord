//
//  Message.cs
//
//  Author:
//       Jarl Gullberg <jarl.gullberg@gmail.com>
//
//  Copyright (c) 2017 Jarl Gullberg
//
//  This program is free software: you can redistribute it and/or modify
//  it under the terms of the GNU Lesser General Public License as published by
//  the Free Software Foundation, either version 3 of the License, or
//  (at your option) any later version.
//
//  This program is distributed in the hope that it will be useful,
//  but WITHOUT ANY WARRANTY; without even the implied warranty of
//  MERCHANTABILITY or FITNESS FOR A PARTICULAR PURPOSE.  See the
//  GNU Lesser General Public License for more details.
//
//  You should have received a copy of the GNU Lesser General Public License
//  along with this program.  If not, see <http://www.gnu.org/licenses/>.
//

using System;
using System.Collections.Generic;
using JetBrains.Annotations;
using Remora.Discord.API.Abstractions.Objects;
using Remora.Discord.Core;

#pragma warning disable CS1591

namespace Remora.Discord.API.Objects
{
<<<<<<< HEAD
    /// <inheritdoc />
    public class Message : IMessage
    {
        /// <inheritdoc />
        public Snowflake ID { get; }

        /// <inheritdoc />
        public Snowflake ChannelID { get; }

        /// <inheritdoc />
        public Optional<Snowflake> GuildID { get; }

        /// <inheritdoc />
        public IUser Author { get; }

        /// <inheritdoc />
        public Optional<IPartialGuildMember> Member { get; }

        /// <inheritdoc />
        public string Content { get; }

        /// <inheritdoc />
        public DateTimeOffset Timestamp { get; }

        /// <inheritdoc />
        public DateTimeOffset? EditedTimestamp { get; }

        /// <inheritdoc />
        public bool IsTTS { get; }

        /// <inheritdoc />
        public bool MentionsEveryone { get; }

        /// <inheritdoc />
        public IReadOnlyList<IUserMention> Mentions { get; }

        /// <inheritdoc />
        public IReadOnlyList<Snowflake> MentionedRoles { get; }

        /// <inheritdoc />
        public Optional<IReadOnlyList<IChannelMention>> MentionedChannels { get; }

        /// <inheritdoc />
        public IReadOnlyList<IAttachment> Attachments { get; }

        /// <inheritdoc />
        public IReadOnlyList<IEmbed> Embeds { get; }

        /// <inheritdoc />
        public Optional<IReadOnlyList<IReaction>> Reactions { get; }

        /// <inheritdoc />
        public Optional<string> Nonce { get; }

        /// <inheritdoc />
        public bool IsPinned { get; }

        /// <inheritdoc />
        public Optional<Snowflake> WebhookID { get; }

        /// <inheritdoc />
        public MessageType Type { get; }

        /// <inheritdoc />
        public Optional<IMessageActivity> Activity { get; }

        /// <inheritdoc />
        public Optional<IMessageApplication> Application { get; }

        /// <inheritdoc />
        public Optional<IMessageReference> MessageReference { get; }

        /// <inheritdoc />
        public Optional<MessageFlags> Flags { get; }

        /// <inheritdoc />
        public Optional<IMessage?> ReferencedMessage { get; }

        /// <summary>
        /// Initializes a new instance of the <see cref="Message"/> class.
        /// </summary>
        /// <param name="id">The ID of the message.</param>
        /// <param name="channelID">The ID of the channel the message was sent in.</param>
        /// <param name="guildID">The ID of the guild the message was sent in.</param>
        /// <param name="author">The ID of the message author.</param>
        /// <param name="member">The member information of the author.</param>
        /// <param name="content">The contents of the message.</param>
        /// <param name="timestamp">The time when the message was sent.</param>
        /// <param name="editedTimestamp">The time when the message was last edited.</param>
        /// <param name="isTTS">Whether the message is a TTS message.</param>
        /// <param name="mentionsEveryone">Whether the message mentions everyone.</param>
        /// <param name="mentions">The people the message mentions.</param>
        /// <param name="mentionedRoles">The roles the message mentions.</param>
        /// <param name="mentionedChannels">The channels the message mentions.</param>
        /// <param name="attachments">The message attachments.</param>
        /// <param name="embeds">The message embeds.</param>
        /// <param name="reactions">The reactions to the message.</param>
        /// <param name="nonce">The message nonce.</param>
        /// <param name="isPinned">Whether the message is pinned.</param>
        /// <param name="webhookID">The ID of the webhook that sent this message.</param>
        /// <param name="type">The message type.</param>
        /// <param name="activity">The activity that the message is associated with.</param>
        /// <param name="application">The application that the message is associated with.</param>
        /// <param name="messageReference">The message that this message refers to.</param>
        /// <param name="flags">The message flags.</param>
        /// <param name="referencedMessage">The referenced message, if any.</param>
        public Message
        (
            Snowflake id,
            Snowflake channelID,
            Optional<Snowflake> guildID,
            IUser author,
            Optional<IPartialGuildMember> member,
            string content,
            DateTimeOffset timestamp,
            DateTimeOffset? editedTimestamp,
            bool isTTS,
            bool mentionsEveryone,
            IReadOnlyList<IUserMention> mentions,
            IReadOnlyList<Snowflake> mentionedRoles,
            Optional<IReadOnlyList<IChannelMention>> mentionedChannels,
            IReadOnlyList<IAttachment> attachments,
            IReadOnlyList<IEmbed> embeds,
            Optional<IReadOnlyList<IReaction>> reactions,
            Optional<string> nonce,
            bool isPinned,
            Optional<Snowflake> webhookID,
            MessageType type,
            Optional<IMessageActivity> activity,
            Optional<IMessageApplication> application,
            Optional<IMessageReference> messageReference,
            Optional<MessageFlags> flags,
            Optional<IMessage?> referencedMessage
        )
        {
            this.ID = id;
            this.ChannelID = channelID;
            this.GuildID = guildID;
            this.Author = author;
            this.Member = member;
            this.Content = content;
            this.Timestamp = timestamp;
            this.EditedTimestamp = editedTimestamp;
            this.IsTTS = isTTS;
            this.MentionsEveryone = mentionsEveryone;
            this.Mentions = mentions;
            this.MentionedRoles = mentionedRoles;
            this.MentionedChannels = mentionedChannels;
            this.Attachments = attachments;
            this.Embeds = embeds;
            this.Reactions = reactions;
            this.Nonce = nonce;
            this.IsPinned = isPinned;
            this.WebhookID = webhookID;
            this.Type = type;
            this.Activity = activity;
            this.Application = application;
            this.MessageReference = messageReference;
            this.Flags = flags;
            this.ReferencedMessage = referencedMessage;
        }
    }
=======
    /// <inheritdoc cref="IMessage" />
    [PublicAPI]
    public record Message
    (
        Snowflake ID,
        Snowflake ChannelID,
        Optional<Snowflake> GuildID,
        IUser Author,
        Optional<IPartialGuildMember> Member,
        string Content,
        DateTimeOffset Timestamp,
        DateTimeOffset? EditedTimestamp,
        bool IsTTS,
        bool MentionsEveryone,
        IReadOnlyList<IUserMention> Mentions,
        IReadOnlyList<Snowflake> MentionedRoles,
        Optional<IReadOnlyList<IChannelMention>> MentionedChannels,
        IReadOnlyList<IAttachment> Attachments,
        IReadOnlyList<IEmbed> Embeds,
        Optional<IReadOnlyList<IReaction>> Reactions,
        Optional<string> Nonce,
        bool IsPinned,
        Optional<Snowflake> WebhookID,
        MessageType Type,
        Optional<IMessageActivity> Activity,
        Optional<IMessageApplication> Application,
        Optional<IMessageReference> MessageReference,
        Optional<MessageFlags> Flags,
        Optional<IReadOnlyList<IMessageSticker>> Stickers
    ) : IMessage;
>>>>>>> eec4aecc
}<|MERGE_RESOLUTION|>--- conflicted
+++ resolved
@@ -30,170 +30,6 @@
 
 namespace Remora.Discord.API.Objects
 {
-<<<<<<< HEAD
-    /// <inheritdoc />
-    public class Message : IMessage
-    {
-        /// <inheritdoc />
-        public Snowflake ID { get; }
-
-        /// <inheritdoc />
-        public Snowflake ChannelID { get; }
-
-        /// <inheritdoc />
-        public Optional<Snowflake> GuildID { get; }
-
-        /// <inheritdoc />
-        public IUser Author { get; }
-
-        /// <inheritdoc />
-        public Optional<IPartialGuildMember> Member { get; }
-
-        /// <inheritdoc />
-        public string Content { get; }
-
-        /// <inheritdoc />
-        public DateTimeOffset Timestamp { get; }
-
-        /// <inheritdoc />
-        public DateTimeOffset? EditedTimestamp { get; }
-
-        /// <inheritdoc />
-        public bool IsTTS { get; }
-
-        /// <inheritdoc />
-        public bool MentionsEveryone { get; }
-
-        /// <inheritdoc />
-        public IReadOnlyList<IUserMention> Mentions { get; }
-
-        /// <inheritdoc />
-        public IReadOnlyList<Snowflake> MentionedRoles { get; }
-
-        /// <inheritdoc />
-        public Optional<IReadOnlyList<IChannelMention>> MentionedChannels { get; }
-
-        /// <inheritdoc />
-        public IReadOnlyList<IAttachment> Attachments { get; }
-
-        /// <inheritdoc />
-        public IReadOnlyList<IEmbed> Embeds { get; }
-
-        /// <inheritdoc />
-        public Optional<IReadOnlyList<IReaction>> Reactions { get; }
-
-        /// <inheritdoc />
-        public Optional<string> Nonce { get; }
-
-        /// <inheritdoc />
-        public bool IsPinned { get; }
-
-        /// <inheritdoc />
-        public Optional<Snowflake> WebhookID { get; }
-
-        /// <inheritdoc />
-        public MessageType Type { get; }
-
-        /// <inheritdoc />
-        public Optional<IMessageActivity> Activity { get; }
-
-        /// <inheritdoc />
-        public Optional<IMessageApplication> Application { get; }
-
-        /// <inheritdoc />
-        public Optional<IMessageReference> MessageReference { get; }
-
-        /// <inheritdoc />
-        public Optional<MessageFlags> Flags { get; }
-
-        /// <inheritdoc />
-        public Optional<IMessage?> ReferencedMessage { get; }
-
-        /// <summary>
-        /// Initializes a new instance of the <see cref="Message"/> class.
-        /// </summary>
-        /// <param name="id">The ID of the message.</param>
-        /// <param name="channelID">The ID of the channel the message was sent in.</param>
-        /// <param name="guildID">The ID of the guild the message was sent in.</param>
-        /// <param name="author">The ID of the message author.</param>
-        /// <param name="member">The member information of the author.</param>
-        /// <param name="content">The contents of the message.</param>
-        /// <param name="timestamp">The time when the message was sent.</param>
-        /// <param name="editedTimestamp">The time when the message was last edited.</param>
-        /// <param name="isTTS">Whether the message is a TTS message.</param>
-        /// <param name="mentionsEveryone">Whether the message mentions everyone.</param>
-        /// <param name="mentions">The people the message mentions.</param>
-        /// <param name="mentionedRoles">The roles the message mentions.</param>
-        /// <param name="mentionedChannels">The channels the message mentions.</param>
-        /// <param name="attachments">The message attachments.</param>
-        /// <param name="embeds">The message embeds.</param>
-        /// <param name="reactions">The reactions to the message.</param>
-        /// <param name="nonce">The message nonce.</param>
-        /// <param name="isPinned">Whether the message is pinned.</param>
-        /// <param name="webhookID">The ID of the webhook that sent this message.</param>
-        /// <param name="type">The message type.</param>
-        /// <param name="activity">The activity that the message is associated with.</param>
-        /// <param name="application">The application that the message is associated with.</param>
-        /// <param name="messageReference">The message that this message refers to.</param>
-        /// <param name="flags">The message flags.</param>
-        /// <param name="referencedMessage">The referenced message, if any.</param>
-        public Message
-        (
-            Snowflake id,
-            Snowflake channelID,
-            Optional<Snowflake> guildID,
-            IUser author,
-            Optional<IPartialGuildMember> member,
-            string content,
-            DateTimeOffset timestamp,
-            DateTimeOffset? editedTimestamp,
-            bool isTTS,
-            bool mentionsEveryone,
-            IReadOnlyList<IUserMention> mentions,
-            IReadOnlyList<Snowflake> mentionedRoles,
-            Optional<IReadOnlyList<IChannelMention>> mentionedChannels,
-            IReadOnlyList<IAttachment> attachments,
-            IReadOnlyList<IEmbed> embeds,
-            Optional<IReadOnlyList<IReaction>> reactions,
-            Optional<string> nonce,
-            bool isPinned,
-            Optional<Snowflake> webhookID,
-            MessageType type,
-            Optional<IMessageActivity> activity,
-            Optional<IMessageApplication> application,
-            Optional<IMessageReference> messageReference,
-            Optional<MessageFlags> flags,
-            Optional<IMessage?> referencedMessage
-        )
-        {
-            this.ID = id;
-            this.ChannelID = channelID;
-            this.GuildID = guildID;
-            this.Author = author;
-            this.Member = member;
-            this.Content = content;
-            this.Timestamp = timestamp;
-            this.EditedTimestamp = editedTimestamp;
-            this.IsTTS = isTTS;
-            this.MentionsEveryone = mentionsEveryone;
-            this.Mentions = mentions;
-            this.MentionedRoles = mentionedRoles;
-            this.MentionedChannels = mentionedChannels;
-            this.Attachments = attachments;
-            this.Embeds = embeds;
-            this.Reactions = reactions;
-            this.Nonce = nonce;
-            this.IsPinned = isPinned;
-            this.WebhookID = webhookID;
-            this.Type = type;
-            this.Activity = activity;
-            this.Application = application;
-            this.MessageReference = messageReference;
-            this.Flags = flags;
-            this.ReferencedMessage = referencedMessage;
-        }
-    }
-=======
     /// <inheritdoc cref="IMessage" />
     [PublicAPI]
     public record Message
@@ -222,7 +58,7 @@
         Optional<IMessageApplication> Application,
         Optional<IMessageReference> MessageReference,
         Optional<MessageFlags> Flags,
-        Optional<IReadOnlyList<IMessageSticker>> Stickers
+        Optional<IReadOnlyList<IMessageSticker>> Stickers,
+        Optional<IMessage?> ReferencedMessage
     ) : IMessage;
->>>>>>> eec4aecc
 }